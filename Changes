--- conflicted
+++ resolved
@@ -1,13 +1,8 @@
 Revision history for Dancer::Plugin::Cache::CHI
-
-<<<<<<< HEAD
-=======
-{{$NEXT}}
 
 1.0.0     2011-04-02 19:12:41 America/Montreal
     - Re-brand the dist as Dancer::Plugin::Cache::CHI.
 
->>>>>>> 3d30cb13
 0.2.2     2011-04-02 19:04:42 America/Montreal
     - Dancer::Plugin::Cache deprecated in favor of
         Dancer::Plugin::Cache::CHI
