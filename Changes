Revision history for Dancer2::Plugin::Cache::CHI

<<<<<<< HEAD
{{$NEXT}}
  - Make the plugin compatible with the upcoming backward-compatible
        interface. (GH#8, Peter Mottram)

  [ API CHANGES ]

  [ BUG FIXES ]

  [ DOCUMENTATION ]

  [ ENHANCEMENTS ]

  [ NEW FEATURES ]

  [ STATISTICS ]

1.7.0 2015-09-18
  [ ENHANCEMENTS ]
    - Works with latest Dancer2 release (GH#7, girlwithglasses)

=======
1.7.0 2015-09-18
  [ ENHANCEMENTS ]
    - Works with latest Dancer2 release (GH#7, girlwithglasses)

>>>>>>> a9dde2dc
  [ STATISTICS ]
    - code churn: 4 files changed, 25 insertions(+), 14 deletions(-)

1.6.0 2014-06-28
  [ BUG FIXES ]
    - Have the plugin use the right DSL. (GH#5, reported by Kim Hansen)

  [ ENHANCEMENTS ]
    - Move tests away from Dancer2::Test and to Test::Plack. (Kim Hansen)

  [ STATISTICS ]
    - code churn: 10 files changed, 240 insertions(+), 195 deletions(-)

1.5.2 2013-10-06
  [ BUG FIXES ]
    - Make the plugin compatible with Dancer2 v0.10.  (GH#2, GH3, reported
      by sukria)

  [ STATISTICS ]
    - code churn: 9 files changed, 74 insertions(+), 27 deletions(-)

1.5.1 2013-02-25
  [ BUG FIXES ]
    - Make the module compatible with Moo 1.000007.

  [ STATISTICS ]
    - code churn: 4 files changed, 14 insertions(+), 7 deletions(-)

1.5.0 2013-02-23
  [ ENHANCEMENTS ]
    - Forking Dancer::Plugin::Cache::CHI into its Dancer2 incarnation

  [ STATISTICS ]
    - code churn: 13 files changed, 356 insertions(+), 393 deletions(-)

1.4.0 2013-01-07
  [ ENHANCEMENTS ]
    - Now Dancer 2 compatible.

1.3.1 2012-09-26
  [ BUG FIXES ]
    - working around regression in Dancer 1.31

  [ STATISTICS ]
    - code churn: 3 files changed, 15 insertions(+), 4 deletions(-)

1.3.0 2011-12-06
  [ BUG FIXES ]
    - doc typo corrected (thanks Perlover!) [GH#7]

  [ ENHANCEMENTS ]
    - cache namespaces support now provided. [GH#8] Patch by Perlover.

1.2.0 2011-10-15
  [ BUG FIXES ]
    - add test for 'cache_remove'
    - Change log was messed up by dzil plugin

  [ ENHANCEMENTS ]
    - add 'before_create_cache' hook
    - now http headers of cached response are saved as well, and we're not
      using 'halt' anymore. (patch by Perlover)
    - new configuration option 'honor_no_cache' for client-side
      'Cache-Control: no-cache' or 'Pragma: no-cache'. (original patch and
      idea by Perlover)
    - cache keys used by 'cache_page' can be customized via
      'cache_page_key_generator'.

1.1.0 2011-08-24
  [ ENHANCEMENTS ]
    - add 'cache_remove' helper function. Patch by  David Precious. [GH#1]

1.0.2 2011-07-17
  [ BUG FIXES ]
    - fix 'check_page_cache'. Looks like the behavior of 'halt' changed
      since the last release of D::P::C::CHI.

1.0.1 2011-04-04
  - report-version seems to be causing problems.

1.0.0 2011-04-02
  - Re-brand the dist as Dancer::Plugin::Cache::CHI.

0.2.2 2011-04-02
  - Dancer::Plugin::Cache deprecated in favor of Dancer::Plugin::Cache::CHI

0.2.1 2011-03-20
  - Requires Dancer > 1.150

0.2.0 2011-03-19
  - Add cache helper functions. Thanks to David Precious for the
    suggestion.

0.1.0 2011-03-16
  - Initial release, unleashed unto an unsuspecting world.<|MERGE_RESOLUTION|>--- conflicted
+++ resolved
@@ -1,32 +1,16 @@
 Revision history for Dancer2::Plugin::Cache::CHI
 
-<<<<<<< HEAD
-{{$NEXT}}
+1.7.1 2016-01-04
   - Make the plugin compatible with the upcoming backward-compatible
-        interface. (GH#8, Peter Mottram)
-
-  [ API CHANGES ]
-
-  [ BUG FIXES ]
-
-  [ DOCUMENTATION ]
-
-  [ ENHANCEMENTS ]
-
-  [ NEW FEATURES ]
+    interface. (GH#8, Peter Mottram)
 
   [ STATISTICS ]
+    - code churn: 4 files changed, 76 insertions(+), 67 deletions(-)
 
 1.7.0 2015-09-18
   [ ENHANCEMENTS ]
     - Works with latest Dancer2 release (GH#7, girlwithglasses)
 
-=======
-1.7.0 2015-09-18
-  [ ENHANCEMENTS ]
-    - Works with latest Dancer2 release (GH#7, girlwithglasses)
-
->>>>>>> a9dde2dc
   [ STATISTICS ]
     - code churn: 4 files changed, 25 insertions(+), 14 deletions(-)
 
