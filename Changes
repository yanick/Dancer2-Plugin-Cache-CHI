Revision history for Dancer::Plugin::Cache

<<<<<<< HEAD
=======
{{$NEXT}}

0.2.1     2011-03-20 23:19:49 America/Montreal
    - Requires Dancer > 1.150

>>>>>>> 44579cf6
0.2.0     2011-03-19 14:37:06 America/Montreal
    - Add cache helper functions. Thanks to David Precious for the
      suggestion. [RT#66714]

0.1.0     2011-03-16 20:47:53 America/Montreal

    - Initial release, unleashed unto an unsuspecting world.
<|MERGE_RESOLUTION|>--- conflicted
+++ resolved
@@ -1,13 +1,8 @@
 Revision history for Dancer::Plugin::Cache
-
-<<<<<<< HEAD
-=======
-{{$NEXT}}
 
 0.2.1     2011-03-20 23:19:49 America/Montreal
     - Requires Dancer > 1.150
 
->>>>>>> 44579cf6
 0.2.0     2011-03-19 14:37:06 America/Montreal
     - Add cache helper functions. Thanks to David Precious for the
       suggestion. [RT#66714]
