--- conflicted
+++ resolved
@@ -1,14 +1,9 @@
 Revision history for Dancer::Plugin::Cache
-
-<<<<<<< HEAD
-=======
-{{$NEXT}}
 
 0.2.2     2011-04-02 19:04:42 America/Montreal
     - Dancer::Plugin::Cache deprecated in favor of
         Dancer::Plugin::Cache::CHI
 
->>>>>>> d11142ed
 0.2.1     2011-03-20 23:19:49 America/Montreal
     - Requires Dancer > 1.150
 
