Revision history for Dancer::Plugin::Cache::CHI

<<<<<<< HEAD
1.0.2 2011-07-17
 [BUG FIXES]
 - fix 'check_page_cache'. Looks like the behavior of 'halt' changed since
   the last release of D::P::C::CHI.
=======
{{$NEXT}}
    [ENHANCEMENTS]
    - add 'cache_remove' helper function. Patch by 
        David Precious. [GH#1]

1.0.2     2011-07-17
    [BUG FIXES]
    - fix 'check_page_cache'. Looks like the behavior of 'halt'
        changed since the last release of D::P::C::CHI.
>>>>>>> 6b2f4e3e

1.0.1 2011-04-04
 - report-version seems to be causing problems.

1.0.0 2011-04-02
 - Re-brand the dist as Dancer::Plugin::Cache::CHI.

0.2.2 2011-04-02
 - Dancer::Plugin::Cache deprecated in favor of Dancer::Plugin::Cache::CHI

0.2.1 2011-03-20
 - Requires Dancer > 1.150

0.2.0 2011-03-19
 - Add cache helper functions. Thanks to David Precious for the suggestion.
   [RT#66714]

0.1.0 2011-03-16
 - Initial release, unleashed unto an unsuspecting world.
<|MERGE_RESOLUTION|>--- conflicted
+++ resolved
@@ -1,21 +1,13 @@
 Revision history for Dancer::Plugin::Cache::CHI
 
-<<<<<<< HEAD
+1.1.0 2011-08-24
+ [ENHANCEMENTS]
+ - add 'cache_remove' helper function. Patch by  David Precious. [GH#1]
+
 1.0.2 2011-07-17
  [BUG FIXES]
  - fix 'check_page_cache'. Looks like the behavior of 'halt' changed since
    the last release of D::P::C::CHI.
-=======
-{{$NEXT}}
-    [ENHANCEMENTS]
-    - add 'cache_remove' helper function. Patch by 
-        David Precious. [GH#1]
-
-1.0.2     2011-07-17
-    [BUG FIXES]
-    - fix 'check_page_cache'. Looks like the behavior of 'halt'
-        changed since the last release of D::P::C::CHI.
->>>>>>> 6b2f4e3e
 
 1.0.1 2011-04-04
  - report-version seems to be causing problems.
