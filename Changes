Revision history for Dancer2::Plugin::Cache::CHI

1.5.2 2013-10-06
 [BUG FIXES]
<<<<<<< HEAD
 - Have the plugin use the right DSL. (GH#5, reported by Kim Hansen)

 [DOCUMENTATION]

 [ENHANCEMENTS]
 - Move tests away from Dancer2::Test and to Test::Plack. (Kim Hansen)

 [NEW FEATURES]
=======
 - Make the plugin compatible with Dancer2 v0.10.  (GH#i2, GH3, reported by
   sukria)
>>>>>>> 2e4b1066

 [STATISTICS]
 - code churn: 9 files changed, 74 insertions(+), 27 deletions(-)

1.5.2 2013-10-06
 [BUG FIXES]
 - Make the plugin compatible with Dancer2 v0.10.  (GH#2, GH3, reported by
   sukria)

 [STATISTICS]
 - code churn: 9 files changed, 74 insertions(+), 27 deletions(-)

1.5.1 2013-02-25
 [BUG FIXES]
 - Make the module compatible with Moo 1.000007.

 [STATISTICS]
 - code churn: 4 files changed, 14 insertions(+), 7 deletions(-)

1.5.0 2013-02-23
 [ENHANCEMENTS]
 - Forking Dancer::Plugin::Cache::CHI into its Dancer2 incarnation

 [STATISTICS]
 - code churn: 13 files changed, 356 insertions(+), 393 deletions(-)

1.4.0 2013-01-07
 [ENHANCEMENTS]
 - Now Dancer 2 compatible.

1.3.1 2012-09-26
 [BUG FIXES]
 - working around regression in Dancer 1.31

 [STATISTICS]
 - code churn: 3 files changed, 15 insertions(+), 4 deletions(-)

1.3.0 2011-12-06
 [BUG FIXES]
 - doc typo corrected (thanks Perlover!) [GH#7]

 [ENHANCEMENTS]
 - cache namespaces support now provided. [GH#8] Patch by Perlover.

1.2.0 2011-10-15
 [BUG FIXES]
 - add test for 'cache_remove'
 - Change log was messed up by dzil plugin

 [ENHANCEMENTS]
 - add 'before_create_cache' hook
 - now http headers of cached response are saved as well, and we're not
   using 'halt' anymore. (patch by Perlover)
 - new configuration option 'honor_no_cache' for client-side
   'Cache-Control: no-cache' or 'Pragma: no-cache'. (original patch and
   idea by Perlover)
 - cache keys used by 'cache_page' can be customized via
   'cache_page_key_generator'.

1.1.0 2011-08-24
 [ENHANCEMENTS]
 - add 'cache_remove' helper function. Patch by  David Precious. [GH#1]

1.0.2 2011-07-17
 [BUG FIXES]
 - fix 'check_page_cache'. Looks like the behavior of 'halt' changed since
   the last release of D::P::C::CHI.

1.0.1 2011-04-04
 - report-version seems to be causing problems.

1.0.0 2011-04-02
 - Re-brand the dist as Dancer::Plugin::Cache::CHI.

0.2.2 2011-04-02
 - Dancer::Plugin::Cache deprecated in favor of Dancer::Plugin::Cache::CHI

0.2.1 2011-03-20
 - Requires Dancer > 1.150

0.2.0 2011-03-19
 - Add cache helper functions. Thanks to David Precious for the suggestion.

0.1.0 2011-03-16
 - Initial release, unleashed unto an unsuspecting world.
<|MERGE_RESOLUTION|>--- conflicted
+++ resolved
@@ -1,23 +1,14 @@
 Revision history for Dancer2::Plugin::Cache::CHI
 
-1.5.2 2013-10-06
+1.6.0 2014-06-28
  [BUG FIXES]
-<<<<<<< HEAD
  - Have the plugin use the right DSL. (GH#5, reported by Kim Hansen)
-
- [DOCUMENTATION]
 
  [ENHANCEMENTS]
  - Move tests away from Dancer2::Test and to Test::Plack. (Kim Hansen)
 
- [NEW FEATURES]
-=======
- - Make the plugin compatible with Dancer2 v0.10.  (GH#i2, GH3, reported by
-   sukria)
->>>>>>> 2e4b1066
-
  [STATISTICS]
- - code churn: 9 files changed, 74 insertions(+), 27 deletions(-)
+ - code churn: 10 files changed, 240 insertions(+), 195 deletions(-)
 
 1.5.2 2013-10-06
  [BUG FIXES]
