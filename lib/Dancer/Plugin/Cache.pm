package Dancer::Plugin::Cache;
BEGIN {
  $Dancer::Plugin::Cache::AUTHORITY = 'cpan:yanick';
}
BEGIN {
  $Dancer::Plugin::Cache::VERSION = '0.1.0';
}
# ABSTRACT: Dancer plugin to cache response content (and anything else)

use strict;
use warnings;

use Dancer ':syntax';
use Dancer::Plugin;

use CHI;


my $cache;
register cache => sub {
    return $cache ||= CHI->new(%{ plugin_setting() });
};


register check_page_cache => sub {
    before sub {
        halt cache()->get(request->{path_info});
    };  
};


register cache_page => sub {
    return cache()->set( request->{path_info}, @_ );
};

register_plugin;

1;



=pod

=head1 NAME

Dancer::Plugin::Cache - Dancer plugin to cache response content (and anything else)

=head1 VERSION

version 0.1.0

=head1 SYNOPSIS

In your configuration:

    plugins:
        Cache:
            driver: Memory
            global: 1

In your application:

    use Dancer ':syntax';
    use Dancer::Plugin::Cache;

    # caching pages' response
    
    check_page_cache;

    get '/cache_me' => sub {
        cache_page template 'foo';
    };

    # using the helper functions

    get '/clear' => sub {
        cache_clear;
    };

    put '/stash' => sub {
        cache_set secret_stash => request->body;
    };

    get '/stash' => sub {
        return cache_get 'secret_stash';
    };

    # using the cache directly

    get '/something' => sub {
        my $thingy = cache->compute( 'thingy', sub { compute_thingy() } );

        return template 'foo' => { thingy => $thingy };
    };

=head1 DESCRIPTION

This plugin provides Dancer with an interface to a L<CHI> cache. Also, it
includes a mechanism to easily cache the response of routes.

=head1 CONFIGURATION

The plugin's configuration is passed directly to the L<CHI> object's
constructor. For example, the configuration given in the L</SYNOPSIS>
will create a cache object equivalent to

    $cache = CHI->new( driver => 'Memory', global => 1, );

=head1 KEYWORDS

=head2 cache

Returns the L<CHI> cache object.

=head2 check_page_cache

If invoked, returns the cached response of a route, if available.

The C<path_info> attribute of the request is used as the key for the route, 
so the same route requested with different parameters will yield the same
cached content. Caveat emptor.

=head2 cache_page($content, $expiration)

Caches the I<$content> to be served to subsequent requests. The I<$expiration>
parameter is optional.

=head1 SEE ALSO

Dancer Web Framework - L<Dancer>

<<<<<<< HEAD
L<Dancer::Plugin::Memcached> - plugin that heavily inspired this one.
=======
=head2 cache_set, cache_get, cache_clear, cache_compute

Shortcut to the cache's object methods.

    get '/cache/:attr/:value' => sub {
        # equivalent to cache->set( ... );
        cache_set $params->{attr} => $params->{value};
    };

=cut 

for my $method ( qw/ set get clear compute / ) {
    register 'cache_'.$method => sub {
        return cache()->$method( @_ );
    }
}

register_plugin;
>>>>>>> e4ae600b

=head1 AUTHOR

Yanick Champoux <yanick@cpan.org>

=head1 COPYRIGHT AND LICENSE

This software is copyright (c) 2011 by Yanick Champoux.

This is free software; you can redistribute it and/or modify it under
the same terms as the Perl 5 programming language system itself.

=cut


__END__
<|MERGE_RESOLUTION|>--- conflicted
+++ resolved
@@ -3,7 +3,7 @@
   $Dancer::Plugin::Cache::AUTHORITY = 'cpan:yanick';
 }
 BEGIN {
-  $Dancer::Plugin::Cache::VERSION = '0.1.0';
+  $Dancer::Plugin::Cache::VERSION = '0.2.0';
 }
 # ABSTRACT: Dancer plugin to cache response content (and anything else)
 
@@ -33,6 +33,13 @@
     return cache()->set( request->{path_info}, @_ );
 };
 
+
+for my $method ( qw/ set get clear compute / ) {
+    register 'cache_'.$method => sub {
+        return cache()->$method( @_ );
+    }
+}
+
 register_plugin;
 
 1;
@@ -47,7 +54,7 @@
 
 =head1 VERSION
 
-version 0.1.0
+version 0.2.0
 
 =head1 SYNOPSIS
 
@@ -125,13 +132,6 @@
 Caches the I<$content> to be served to subsequent requests. The I<$expiration>
 parameter is optional.
 
-=head1 SEE ALSO
-
-Dancer Web Framework - L<Dancer>
-
-<<<<<<< HEAD
-L<Dancer::Plugin::Memcached> - plugin that heavily inspired this one.
-=======
 =head2 cache_set, cache_get, cache_clear, cache_compute
 
 Shortcut to the cache's object methods.
@@ -141,16 +141,11 @@
         cache_set $params->{attr} => $params->{value};
     };
 
-=cut 
+=head1 SEE ALSO
 
-for my $method ( qw/ set get clear compute / ) {
-    register 'cache_'.$method => sub {
-        return cache()->$method( @_ );
-    }
-}
+Dancer Web Framework - L<Dancer>
 
-register_plugin;
->>>>>>> e4ae600b
+L<Dancer::Plugin::Memcached> - plugin that heavily inspired this one.
 
 =head1 AUTHOR
 
